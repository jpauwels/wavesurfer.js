--- conflicted
+++ resolved
@@ -155,40 +155,6 @@
             my.dragging = false;
         });
 
-<<<<<<< HEAD
-	// Mouse events for Regions
-	this.drawer.on('region-over', function (region, e) {
-		region.fireEvent('over', e);
-		my.fireEvent('region-over', region, e);
-	});
-	this.drawer.on('region-leave', function (region, e) {
-		region.fireEvent('leave', e);
-		my.fireEvent('region-leave', region, e);
-	});
-	this.drawer.on('region-click', function (region, e) {
-		region.fireEvent('click', e);
-		my.fireEvent('region-click', region, e);
-	});
-
-	// Mouse events for Marks
-	this.drawer.on('mark-over', function (mark, e) {
-		mark.fireEvent('over', e);
-		my.fireEvent('mark-over', mark, e);
-	});
-	this.drawer.on('mark-leave', function (mark, e) {
-		mark.fireEvent('leave', e);
-		my.fireEvent('mark-leave', mark, e);
-	});
-	this.drawer.on('mark-click', function (mark, e) {
-		mark.fireEvent('click', e);
-		my.fireEvent('mark-click', mark, e);
-	});
-	
-	// Relay the scroll event from the drawer
-	this.drawer.on('scroll', function(e) {
-		my.fireEvent('scroll', e);
-	});
-=======
         // Mouse events for Regions
         this.drawer.on('region-over', function (region, e) {
             region.fireEvent('over', e);
@@ -216,7 +182,11 @@
             mark.fireEvent('click', e);
             my.fireEvent('mark-click', mark, e);
         });
->>>>>>> 96ade90e
+
+        // Relay the scroll event from the drawer
+        this.drawer.on('scroll', function(e) {
+            my.fireEvent('scroll', e);
+        });
     },
 
     createBackend: function () {
